--- conflicted
+++ resolved
@@ -45,20 +45,8 @@
 lazy val core = project.in(file("core"))
   .settings(
     name := "cats-effect",
-
-<<<<<<< HEAD
     libraryDependencies += "org.typelevel" %% "cats-core" % CatsVersion)
-=======
-    libraryDependencies ++= Seq(
-      "org.typelevel" %% "cats-core" % CatsVersion,
-      "org.typelevel" %% "cats-free" % CatsVersion,
-
-      "org.typelevel" %% "cats-laws"         % CatsVersion % Test,
-      "org.typelevel" %% "discipline-specs2" % "1.0.0"     % Test,
-      "org.specs2"    %% "specs2-scalacheck" % "4.8.1"     % Test))
   .settings(dottySettings)
-  .settings(libraryDependencies += "com.codecommit" %% "coop" % "0.5.0")
->>>>>>> 151a7ed3
 
 lazy val laws = project.in(file("laws"))
   .dependsOn(core)
@@ -69,8 +57,7 @@
       "org.typelevel" %% "cats-laws" % CatsVersion,
       "org.typelevel" %% "cats-free" % CatsVersion,
 
-      "com.codecommit" %% "coop" % "0.4.0",
-
-      "org.typelevel" %% "discipline-specs2" % "1.0.0"     % Test,
-      "org.specs2"    %% "specs2-scalacheck" % "4.8.1"     % Test))
-  .settings(dottySettings)+      "org.typelevel" %% "discipline-specs2" % "1.0.0" % Test,
+      "org.specs2"    %% "specs2-scalacheck" % "4.8.1" % Test))
+  .settings(dottySettings)
+  .settings(libraryDependencies += "com.codecommit" %% "coop" % "0.5.0")