/*
 * Copyright 2020 Typelevel
 *
 * Licensed under the Apache License, Version 2.0 (the "License");
 * you may not use this file except in compliance with the License.
 * You may obtain a copy of the License at
 *
 *     http://www.apache.org/licenses/LICENSE-2.0
 *
 * Unless required by applicable law or agreed to in writing, software
 * distributed under the License is distributed on an "AS IS" BASIS,
 * WITHOUT WARRANTIES OR CONDITIONS OF ANY KIND, either express or implied.
 * See the License for the specific language governing permissions and
 * limitations under the License.
 */

import java.io.File

ThisBuild / baseVersion := "3.0"

ThisBuild / organization := "org.typelevel"
ThisBuild / organizationName := "Typelevel"

ThisBuild / publishGithubUser := "djspiewak"
ThisBuild / publishFullName := "Daniel Spiewak"

val PrimaryOS = "ubuntu-latest"

val ScalaJSJava = "adopt@1.8"

ThisBuild / crossScalaVersions := Seq("0.25.0-RC2", "2.12.11", "2.13.2")

ThisBuild / githubWorkflowTargetBranches := Seq("ce3")      // for now

val LTSJava = "adopt@11"
val LatestJava = "adopt@14"
val GraalVM8 = "graalvm8@20.1.0"

ThisBuild / githubWorkflowJavaVersions := Seq(ScalaJSJava, LTSJava, LatestJava, GraalVM8)
ThisBuild / githubWorkflowOSes := Seq(PrimaryOS)

ThisBuild / githubWorkflowBuildPreamble +=
  WorkflowStep.Use(
    "actions", "setup-node", "v2.1.0",
    name = Some("Setup NodeJS v14 LTS"),
    params = Map("node-version" -> "14"),
    cond = Some("matrix.ci == 'ciJS'"))

ThisBuild / githubWorkflowBuild := Seq(
  WorkflowStep.Sbt(List("${{ matrix.ci }}")),

  WorkflowStep.Run(
    List("example/test-jvm.sh ${{ matrix.scala }}"),
    name = Some("Test Example JVM App Within Sbt"),
    cond = Some("matrix.ci == 'ciJVM'")),

  WorkflowStep.Run(
    List("example/test-js.sh ${{ matrix.scala }}"),
    name = Some("Test Example JavaScript App Using Node"),
    cond = Some("matrix.ci == 'ciJS'")))

ThisBuild / githubWorkflowBuildMatrixAdditions += "ci" -> List("ciJVM")

ThisBuild / githubWorkflowBuildMatrixInclusions ++=
  (ThisBuild / crossScalaVersions).value.filter(_.startsWith("2.")) map { scala =>
    MatrixInclude(
      Map("os" -> PrimaryOS, "java" -> ScalaJSJava, "scala" -> scala),
      Map("ci" -> "ciJS"))
  }

Global / homepage := Some(url("https://github.com/typelevel/cats-effect"))

Global / scmInfo := Some(
  ScmInfo(
    url("https://github.com/typelevel/cats-effect"),
    "git@github.com:typelevel/cats-effect.git"))

<<<<<<< HEAD
val CatsVersion = "2.1.1"
val Specs2Version = "4.9.4"
val DisciplineVersion = "1.1.0"
=======
val CatsVersion = "2.2.0-RC1"
>>>>>>> c38643ca

addCommandAlias("ciJVM", "; project rootJVM; headerCheck; clean; testIfRelevant; mimaReportBinaryIssuesIfRelevant")
addCommandAlias("ciJS", "; project rootJS; headerCheck; clean; testIfRelevant")

lazy val root = project.in(file("."))
  .aggregate(rootJVM, rootJS)
  .settings(noPublishSettings)

lazy val rootJVM = project
  .aggregate(kernel.jvm, testkit.jvm, laws.jvm, core.jvm, example.jvm, benchmarks)
  .settings(noPublishSettings)

lazy val rootJS = project
  .aggregate(kernel.js, testkit.js, laws.js, core.js, example.js)
  .settings(noPublishSettings)

/**
 * The core abstractions and syntax. This is the most general definition of Cats Effect,
 * without any concrete implementations. This is the "batteries not included" dependency.
 */
lazy val kernel = crossProject(JSPlatform, JVMPlatform).in(file("kernel"))
  .settings(
    name := "cats-effect-kernel",
    libraryDependencies += "org.typelevel" %%% "cats-core" % CatsVersion)
  .settings(dottyLibrarySettings)
  .settings(dottyJsSettings(ThisBuild / crossScalaVersions))


/**
 * Reference implementations (including a pure ConcurrentBracket), generic ScalaCheck
 * generators, and useful tools for testing code written against Cats Effect.
 */
lazy val testkit = crossProject(JSPlatform, JVMPlatform).in(file("testkit"))
  .dependsOn(kernel)
  .settings(
    name := "cats-effect-testkit",

    libraryDependencies ++= Seq(
      "org.typelevel"  %%% "cats-free"  % CatsVersion,
      "org.scalacheck" %%% "scalacheck" % "1.14.3"))
  .settings(dottyLibrarySettings)
  .settings(dottyJsSettings(ThisBuild / crossScalaVersions))
  .settings(libraryDependencies += "com.codecommit" %%% "coop" % "0.6.1")

/**
 * The laws which constrain the abstractions. This is split from kernel to avoid
 * jar file and dependency issues. As a consequence of this split, some things
 * which are defined in testkit are *tested* in the Test scope of this project.
 */
lazy val laws = crossProject(JSPlatform, JVMPlatform).in(file("laws"))
  .dependsOn(kernel, testkit % Test)
  .settings(
    name := "cats-effect-laws",

    libraryDependencies ++= Seq(
      "org.typelevel" %%% "cats-laws" % CatsVersion,

      "org.typelevel" %%% "discipline-specs2" % DisciplineVersion % Test,
      "org.specs2"    %%% "specs2-scalacheck" % Specs2Version % Test))
  .settings(dottyLibrarySettings)
  .settings(dottyJsSettings(ThisBuild / crossScalaVersions))

/**
 * Concrete, production-grade implementations of the abstractions. Or, more
 * simply-put: IO and Resource. Also contains some general datatypes built
 * on top of IO which are useful in their own right, as well as some utilities
 * (such as IOApp). This is the "batteries included" dependency.
 */
lazy val core = crossProject(JSPlatform, JVMPlatform).in(file("core"))
  .dependsOn(kernel, laws % Test, testkit % Test)
  .settings(
    name := "cats-effect",

    libraryDependencies ++= Seq(
      "org.typelevel" %%% "discipline-specs2" % DisciplineVersion % Test,
      "org.specs2"    %%% "specs2-scalacheck" % Specs2Version     % Test,
      "org.typelevel" %%% "cats-kernel-laws"  % CatsVersion       % Test))
  .jvmSettings(
    Test / fork := true,
    Test / javaOptions += s"-Dsbt.classpath=${(Test / fullClasspath).value.map(_.data.getAbsolutePath).mkString(File.pathSeparator)}")
  .settings(dottyLibrarySettings)
  .settings(dottyJsSettings(ThisBuild / crossScalaVersions))

/**
 * A trivial pair of trivial example apps primarily used to show that IOApp
 * works as a practical runtime on both target platforms.
 */
lazy val example = crossProject(JSPlatform, JVMPlatform).in(file("example"))
  .dependsOn(core)
  .settings(name := "cats-effect-example")
  .jsSettings(scalaJSUseMainModuleInitializer := true)
  .settings(noPublishSettings)
  .settings(dottyJsSettings(ThisBuild / crossScalaVersions))

/**
 * JMH benchmarks for IO and other things.
 */
lazy val benchmarks = project.in(file("benchmarks"))
  .dependsOn(core.jvm)
  .settings(name := "cats-effect-benchmarks")
  .settings(noPublishSettings)
  .enablePlugins(JmhPlugin)<|MERGE_RESOLUTION|>--- conflicted
+++ resolved
@@ -75,13 +75,9 @@
     url("https://github.com/typelevel/cats-effect"),
     "git@github.com:typelevel/cats-effect.git"))
 
-<<<<<<< HEAD
-val CatsVersion = "2.1.1"
+val CatsVersion = "2.2.0-RC1"
 val Specs2Version = "4.9.4"
 val DisciplineVersion = "1.1.0"
-=======
-val CatsVersion = "2.2.0-RC1"
->>>>>>> c38643ca
 
 addCommandAlias("ciJVM", "; project rootJVM; headerCheck; clean; testIfRelevant; mimaReportBinaryIssuesIfRelevant")
 addCommandAlias("ciJS", "; project rootJS; headerCheck; clean; testIfRelevant")
