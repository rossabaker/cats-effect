--- conflicted
+++ resolved
@@ -201,20 +201,12 @@
       override implicit protected def L: Monoid[L] = L0
     }
 
-<<<<<<< HEAD
-  trait OptionTConcurrent[F[_], E] extends Concurrent[OptionT[F, *], E] {
+  private[kernel] trait OptionTConcurrent[F[_], E] extends Concurrent[OptionT[F, *], E] {
 
     implicit protected def F: Concurrent[F, E]
 
     protected def delegate: MonadError[OptionT[F, *], E] =
       OptionT.catsDataMonadErrorForOptionT[F, E]
-=======
-  private[kernel] trait OptionTConcurrent[F[_], E] extends Concurrent[OptionT[F, *], E] {
-
-    implicit protected def F: Concurrent[F, E]
-
-    val delegate = OptionT.catsDataMonadErrorForOptionT[F, E]
->>>>>>> 8e784c21
 
     def start[A](fa: OptionT[F, A]): OptionT[F, Fiber[OptionT[F, *], E, A]] =
       OptionT.liftF(F.start(fa.value).map(liftFiber))
@@ -252,11 +244,7 @@
 
     def forceR[A, B](fa: OptionT[F, A])(fb: OptionT[F, B]): OptionT[F, B] =
       OptionT(
-<<<<<<< HEAD
-        fa.value.attempt >> fb.value
-=======
         F.forceR(fa.value)(fb.value)
->>>>>>> 8e784c21
       )
 
     def pure[A](a: A): OptionT[F, A] = delegate.pure(a)
@@ -287,21 +275,13 @@
       }
   }
 
-<<<<<<< HEAD
-  trait EitherTConcurrent[F[_], E0, E] extends Concurrent[EitherT[F, E0, *], E] {
+  private[kernel] trait EitherTConcurrent[F[_], E0, E]
+      extends Concurrent[EitherT[F, E0, *], E] {
 
     implicit protected def F: Concurrent[F, E]
 
     protected def delegate: MonadError[EitherT[F, E0, *], E] =
       EitherT.catsDataMonadErrorFForEitherT[F, E, E0]
-=======
-  private[kernel] trait EitherTConcurrent[F[_], E0, E]
-      extends Concurrent[EitherT[F, E0, *], E] {
-
-    implicit protected def F: Concurrent[F, E]
-
-    val delegate = EitherT.catsDataMonadErrorFForEitherT[F, E, E0]
->>>>>>> 8e784c21
 
     def start[A](fa: EitherT[F, E0, A]): EitherT[F, E0, Fiber[EitherT[F, E0, *], E, A]] =
       EitherT.liftF(F.start(fa.value).map(liftFiber))
@@ -342,11 +322,7 @@
 
     def forceR[A, B](fa: EitherT[F, E0, A])(fb: EitherT[F, E0, B]): EitherT[F, E0, B] =
       EitherT(
-<<<<<<< HEAD
-        fa.value.attempt >> fb.value
-=======
         F.forceR(fa.value)(fb.value)
->>>>>>> 8e784c21
       )
 
     def pure[A](a: A): EitherT[F, E0, A] = delegate.pure(a)
@@ -378,22 +354,14 @@
       }
   }
 
-<<<<<<< HEAD
-  trait IorTConcurrent[F[_], L, E] extends Concurrent[IorT[F, L, *], E] {
-=======
   private[kernel] trait IorTConcurrent[F[_], L, E] extends Concurrent[IorT[F, L, *], E] {
->>>>>>> 8e784c21
 
     implicit protected def F: Concurrent[F, E]
 
     implicit protected def L: Semigroup[L]
 
-<<<<<<< HEAD
     protected def delegate: MonadError[IorT[F, L, *], E] =
       IorT.catsDataMonadErrorFForIorT[F, L, E]
-=======
-    val delegate = IorT.catsDataMonadErrorFForIorT[F, L, E]
->>>>>>> 8e784c21
 
     def start[A](fa: IorT[F, L, A]): IorT[F, L, Fiber[IorT[F, L, *], E, A]] =
       IorT.liftF(F.start(fa.value).map(liftFiber))
@@ -432,11 +400,7 @@
 
     def forceR[A, B](fa: IorT[F, L, A])(fb: IorT[F, L, B]): IorT[F, L, B] =
       IorT(
-<<<<<<< HEAD
-        fa.value.attempt >> fb.value
-=======
         F.forceR(fa.value)(fb.value)
->>>>>>> 8e784c21
       )
 
     def pure[A](a: A): IorT[F, L, A] = delegate.pure(a)
@@ -467,20 +431,12 @@
       }
   }
 
-<<<<<<< HEAD
-  trait KleisliConcurrent[F[_], R, E] extends Concurrent[Kleisli[F, R, *], E] {
+  private[kernel] trait KleisliConcurrent[F[_], R, E] extends Concurrent[Kleisli[F, R, *], E] {
 
     implicit protected def F: Concurrent[F, E]
 
     protected def delegate: MonadError[Kleisli[F, R, *], E] =
       Kleisli.catsDataMonadErrorForKleisli[F, R, E]
-=======
-  private[kernel] trait KleisliConcurrent[F[_], R, E] extends Concurrent[Kleisli[F, R, *], E] {
-
-    implicit protected def F: Concurrent[F, E]
-
-    val delegate = Kleisli.catsDataMonadErrorForKleisli[F, R, E]
->>>>>>> 8e784c21
 
     def start[A](fa: Kleisli[F, R, A]): Kleisli[F, R, Fiber[Kleisli[F, R, *], E, A]] =
       Kleisli { r => (F.start(fa.run(r)).map(liftFiber)) }
@@ -522,11 +478,7 @@
     }
 
     def forceR[A, B](fa: Kleisli[F, R, A])(fb: Kleisli[F, R, B]): Kleisli[F, R, B] =
-<<<<<<< HEAD
-      Kleisli(r => fa.run(r).attempt >> fb.run(r))
-=======
       Kleisli(r => F.forceR(fa.run(r))(fb.run(r)))
->>>>>>> 8e784c21
 
     def pure[A](a: A): Kleisli[F, R, A] = delegate.pure(a)
 
@@ -541,12 +493,6 @@
     def tailRecM[A, B](a: A)(f: A => Kleisli[F, R, Either[A, B]]): Kleisli[F, R, B] =
       delegate.tailRecM(a)(f)
 
-<<<<<<< HEAD
-    def liftOutcome[A](oc: Outcome[F, E, A]): Outcome[Kleisli[F, R, *], E, A] = oc.mapK(nat)
-
-    val nat: F ~> Kleisli[F, R, *] = new ~>[F, Kleisli[F, R, *]] {
-      def apply[A](fa: F[A]) = Kleisli.liftF(fa)
-=======
     def liftOutcome[A](oc: Outcome[F, E, A]): Outcome[Kleisli[F, R, *], E, A] = {
 
       val nat: F ~> Kleisli[F, R, *] = new ~>[F, Kleisli[F, R, *]] {
@@ -554,7 +500,6 @@
       }
 
       oc.mapK(nat)
->>>>>>> 8e784c21
     }
 
     def liftFiber[A](fib: Fiber[F, E, A]): Fiber[Kleisli[F, R, *], E, A] =
@@ -565,22 +510,14 @@
       }
   }
 
-<<<<<<< HEAD
-  trait WriterTConcurrent[F[_], L, E] extends Concurrent[WriterT[F, L, *], E] {
-=======
   private[kernel] trait WriterTConcurrent[F[_], L, E] extends Concurrent[WriterT[F, L, *], E] {
->>>>>>> 8e784c21
 
     implicit protected def F: Concurrent[F, E]
 
     implicit protected def L: Monoid[L]
 
-<<<<<<< HEAD
     protected def delegate: MonadError[WriterT[F, L, *], E] =
       WriterT.catsDataMonadErrorForWriterT[F, L, E]
-=======
-    val delegate = WriterT.catsDataMonadErrorForWriterT[F, L, E]
->>>>>>> 8e784c21
 
     def start[A](fa: WriterT[F, L, A]): WriterT[F, L, Fiber[WriterT[F, L, *], E, A]] =
       WriterT.liftF(F.start(fa.run).map(liftFiber))
@@ -621,11 +558,7 @@
 
     def forceR[A, B](fa: WriterT[F, L, A])(fb: WriterT[F, L, B]): WriterT[F, L, B] =
       WriterT(
-<<<<<<< HEAD
-        fa.run.attempt >> fb.run
-=======
         F.forceR(fa.run)(fb.run)
->>>>>>> 8e784c21
       )
 
     def pure[A](a: A): WriterT[F, L, A] = delegate.pure(a)
