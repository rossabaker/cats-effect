/*
 * Copyright 2020 Typelevel
 *
 * Licensed under the Apache License, Version 2.0 (the "License");
 * you may not use this file except in compliance with the License.
 * You may obtain a copy of the License at
 *
 *     http://www.apache.org/licenses/LICENSE-2.0
 *
 * Unless required by applicable law or agreed to in writing, software
 * distributed under the License is distributed on an "AS IS" BASIS,
 * WITHOUT WARRANTIES OR CONDITIONS OF ANY KIND, either express or implied.
 * See the License for the specific language governing permissions and
 * limitations under the License.
 */

package cats.effect
package laws

import cats.{Eq, Group, Order}
import cats.effect.kernel.{Async, Outcome}
import cats.laws.discipline.SemigroupalTests.Isomorphisms

import org.scalacheck._, Prop.forAll
import org.scalacheck.util.Pretty

import scala.concurrent.ExecutionContext
import scala.concurrent.duration.FiniteDuration

trait AsyncTests[F[_]] extends TemporalTests[F, Throwable] with SyncTests[F] {

  val laws: AsyncLaws[F]

  def async[A: Arbitrary: Eq, B: Arbitrary: Eq, C: Arbitrary: Eq](tolerance: FiniteDuration)(
<<<<<<< HEAD
    implicit
    ArbFA: Arbitrary[F[A]],
    ArbFB: Arbitrary[F[B]],
    ArbFC: Arbitrary[F[C]],
    ArbFU: Arbitrary[F[Unit]],
    ArbFAtoB: Arbitrary[F[A => B]],
    ArbFBtoC: Arbitrary[F[B => C]],
    ArbE: Arbitrary[Throwable],
    ArbFiniteDuration: Arbitrary[FiniteDuration],
    ArbExecutionContext: Arbitrary[ExecutionContext],
    CogenA: Cogen[A],
    CogenB: Cogen[B],
    CogenFB: Cogen[F[B]],
    CogenC: Cogen[C],
    CogenE: Cogen[Throwable],
    CogenCaseA: Cogen[Outcome[F, Throwable, A]],
    CogenCaseB: Cogen[Outcome[F, Throwable, B]],
    CogenCaseU: Cogen[Outcome[F, Throwable, Unit]],
    EqFA: Eq[F[A]],
    EqFB: Eq[F[B]],
    EqFC: Eq[F[C]],
    EqFU: Eq[F[Unit]],
    EqE: Eq[Throwable],
    EqFEC: Eq[F[ExecutionContext]],
    EqFEitherEU: Eq[F[Either[Throwable, Unit]]],
    EqFEitherEA: Eq[F[Either[Throwable, A]]],
    EqFEitherAB: Eq[F[Either[A, B]]],
    EqFEitherUA: Eq[F[Either[Unit, A]]],
    EqFEitherAU: Eq[F[Either[A, Unit]]],
    EqFEitherEitherEAU: Eq[F[Either[Either[Throwable, A], Unit]]],
    EqFEitherUEitherEA: Eq[F[Either[Unit, Either[Throwable, A]]]],
    EqFOutcomeEA: Eq[F[Outcome[F, Throwable, A]]],
    EqFOutcomeEU: Eq[F[Outcome[F, Throwable, Unit]]],
    EqFABC: Eq[F[(A, B, C)]],
    EqFInt: Eq[F[Int]],
    OrdFFD: Order[F[FiniteDuration]],
    GroupFD: Group[FiniteDuration],
    exec: F[Boolean] => Prop,
    iso: Isomorphisms[F],
    faPP: F[A] => Pretty,
    fuPP: F[Unit] => Pretty,
    aFUPP: (A => F[Unit]) => Pretty,
    ePP: Throwable => Pretty,
    foaPP: F[Outcome[F, Throwable, A]] => Pretty,
    feauPP: F[Either[A, Unit]] => Pretty,
    feuaPP: F[Either[Unit, A]] => Pretty,
    fouPP: F[Outcome[F, Throwable, Unit]] => Pretty
  ): RuleSet =
=======
      implicit ArbFA: Arbitrary[F[A]],
      ArbFB: Arbitrary[F[B]],
      ArbFC: Arbitrary[F[C]],
      ArbFU: Arbitrary[F[Unit]],
      ArbFAtoB: Arbitrary[F[A => B]],
      ArbFBtoC: Arbitrary[F[B => C]],
      ArbE: Arbitrary[Throwable],
      ArbFiniteDuration: Arbitrary[FiniteDuration],
      ArbExecutionContext: Arbitrary[ExecutionContext],
      CogenA: Cogen[A],
      CogenB: Cogen[B],
      CogenFB: Cogen[F[B]],
      CogenC: Cogen[C],
      CogenE: Cogen[Throwable],
      CogenCaseA: Cogen[Outcome[F, Throwable, A]],
      CogenCaseB: Cogen[Outcome[F, Throwable, B]],
      CogenCaseU: Cogen[Outcome[F, Throwable, Unit]],
      EqFA: Eq[F[A]],
      EqFB: Eq[F[B]],
      EqFC: Eq[F[C]],
      EqFU: Eq[F[Unit]],
      EqE: Eq[Throwable],
      EqFEC: Eq[F[ExecutionContext]],
      EqFEitherEU: Eq[F[Either[Throwable, Unit]]],
      EqFEitherEA: Eq[F[Either[Throwable, A]]],
      EqFEitherAB: Eq[F[Either[A, B]]],
      EqFEitherUA: Eq[F[Either[Unit, A]]],
      EqFEitherAU: Eq[F[Either[A, Unit]]],
      EqFEitherEitherEAU: Eq[F[Either[Either[Throwable, A], Unit]]],
      EqFEitherUEitherEA: Eq[F[Either[Unit, Either[Throwable, A]]]],
      EqFOutcomeEA: Eq[F[Outcome[F, Throwable, A]]],
      EqFOutcomeEU: Eq[F[Outcome[F, Throwable, Unit]]],
      EqFABC: Eq[F[(A, B, C)]],
      EqFInt: Eq[F[Int]],
      OrdFFD: Order[F[FiniteDuration]],
      GroupFD: Group[FiniteDuration],
      exec: F[Boolean] => Prop,
      iso: Isomorphisms[F],
      faPP: F[A] => Pretty,
      fuPP: F[Unit] => Pretty,
      aFUPP: (A => F[Unit]) => Pretty,
      ePP: Throwable => Pretty,
      foaPP: F[Outcome[F, Throwable, A]] => Pretty,
      feauPP: F[Either[A, Unit]] => Pretty,
      feuaPP: F[Either[Unit, A]] => Pretty,
      fouPP: F[Outcome[F, Throwable, Unit]] => Pretty): RuleSet = {

>>>>>>> cade5446
    new RuleSet {
      val name = "async"
      val bases = Nil
      val parents = Seq(temporal[A, B, C](tolerance), sync[A, B, C])

      val props = Seq(
        "async right is pure" -> forAll(laws.asyncRightIsPure[A] _),
        "async left is raiseError" -> forAll(laws.asyncLeftIsRaiseError[A] _),
        "async repeated callback is ignored" -> forAll(laws.asyncRepeatedCallbackIgnored[A] _),
<<<<<<< HEAD
        "async cancel token is unsequenced on complete" -> forAll(laws.asyncCancelTokenIsUnsequencedOnCompletion[A] _),
        "async cancel token is unsequenced on error" -> forAll(laws.asyncCancelTokenIsUnsequencedOnError[A] _),
=======
        "async cancel token is unsequenced on complete" -> forAll(
          laws.asyncCancelTokenIsUnsequencedOnCompletion[A] _),
        "async cancel token is unsequenced on error" -> forAll(
          laws.asyncCancelTokenIsUnsequencedOnError[A] _),
>>>>>>> cade5446
        // "async cancel token is sequenced on cancel" -> forAll(laws.asyncCancelTokenIsSequencedOnCancel _),
        "never is derived from async" -> laws.neverIsDerivedFromAsync[A],
        "executionContext commutativity" -> forAll(laws.executionContextCommutativity[A] _),
        "evalOn local pure" -> forAll(laws.evalOnLocalPure _),
        "evalOn pure identity" -> forAll(laws.evalOnPureIdentity[A] _),
        "evalOn raiseError identity" -> forAll(laws.evalOnRaiseErrorIdentity _),
        "evalOn canceled identity" -> forAll(laws.evalOnCanceledIdentity _),
        "evalOn never identity" -> forAll(laws.evalOnNeverIdentity _)
      )
    }
}

object AsyncTests {
  def apply[F[_]](implicit F0: Async[F]): AsyncTests[F] =
    new AsyncTests[F] {
      val laws = AsyncLaws[F]
    }
}<|MERGE_RESOLUTION|>--- conflicted
+++ resolved
@@ -32,56 +32,6 @@
   val laws: AsyncLaws[F]
 
   def async[A: Arbitrary: Eq, B: Arbitrary: Eq, C: Arbitrary: Eq](tolerance: FiniteDuration)(
-<<<<<<< HEAD
-    implicit
-    ArbFA: Arbitrary[F[A]],
-    ArbFB: Arbitrary[F[B]],
-    ArbFC: Arbitrary[F[C]],
-    ArbFU: Arbitrary[F[Unit]],
-    ArbFAtoB: Arbitrary[F[A => B]],
-    ArbFBtoC: Arbitrary[F[B => C]],
-    ArbE: Arbitrary[Throwable],
-    ArbFiniteDuration: Arbitrary[FiniteDuration],
-    ArbExecutionContext: Arbitrary[ExecutionContext],
-    CogenA: Cogen[A],
-    CogenB: Cogen[B],
-    CogenFB: Cogen[F[B]],
-    CogenC: Cogen[C],
-    CogenE: Cogen[Throwable],
-    CogenCaseA: Cogen[Outcome[F, Throwable, A]],
-    CogenCaseB: Cogen[Outcome[F, Throwable, B]],
-    CogenCaseU: Cogen[Outcome[F, Throwable, Unit]],
-    EqFA: Eq[F[A]],
-    EqFB: Eq[F[B]],
-    EqFC: Eq[F[C]],
-    EqFU: Eq[F[Unit]],
-    EqE: Eq[Throwable],
-    EqFEC: Eq[F[ExecutionContext]],
-    EqFEitherEU: Eq[F[Either[Throwable, Unit]]],
-    EqFEitherEA: Eq[F[Either[Throwable, A]]],
-    EqFEitherAB: Eq[F[Either[A, B]]],
-    EqFEitherUA: Eq[F[Either[Unit, A]]],
-    EqFEitherAU: Eq[F[Either[A, Unit]]],
-    EqFEitherEitherEAU: Eq[F[Either[Either[Throwable, A], Unit]]],
-    EqFEitherUEitherEA: Eq[F[Either[Unit, Either[Throwable, A]]]],
-    EqFOutcomeEA: Eq[F[Outcome[F, Throwable, A]]],
-    EqFOutcomeEU: Eq[F[Outcome[F, Throwable, Unit]]],
-    EqFABC: Eq[F[(A, B, C)]],
-    EqFInt: Eq[F[Int]],
-    OrdFFD: Order[F[FiniteDuration]],
-    GroupFD: Group[FiniteDuration],
-    exec: F[Boolean] => Prop,
-    iso: Isomorphisms[F],
-    faPP: F[A] => Pretty,
-    fuPP: F[Unit] => Pretty,
-    aFUPP: (A => F[Unit]) => Pretty,
-    ePP: Throwable => Pretty,
-    foaPP: F[Outcome[F, Throwable, A]] => Pretty,
-    feauPP: F[Either[A, Unit]] => Pretty,
-    feuaPP: F[Either[Unit, A]] => Pretty,
-    fouPP: F[Outcome[F, Throwable, Unit]] => Pretty
-  ): RuleSet =
-=======
       implicit ArbFA: Arbitrary[F[A]],
       ArbFB: Arbitrary[F[B]],
       ArbFC: Arbitrary[F[C]],
@@ -129,7 +79,6 @@
       feuaPP: F[Either[Unit, A]] => Pretty,
       fouPP: F[Outcome[F, Throwable, Unit]] => Pretty): RuleSet = {
 
->>>>>>> cade5446
     new RuleSet {
       val name = "async"
       val bases = Nil
@@ -139,15 +88,10 @@
         "async right is pure" -> forAll(laws.asyncRightIsPure[A] _),
         "async left is raiseError" -> forAll(laws.asyncLeftIsRaiseError[A] _),
         "async repeated callback is ignored" -> forAll(laws.asyncRepeatedCallbackIgnored[A] _),
-<<<<<<< HEAD
-        "async cancel token is unsequenced on complete" -> forAll(laws.asyncCancelTokenIsUnsequencedOnCompletion[A] _),
-        "async cancel token is unsequenced on error" -> forAll(laws.asyncCancelTokenIsUnsequencedOnError[A] _),
-=======
         "async cancel token is unsequenced on complete" -> forAll(
           laws.asyncCancelTokenIsUnsequencedOnCompletion[A] _),
         "async cancel token is unsequenced on error" -> forAll(
           laws.asyncCancelTokenIsUnsequencedOnError[A] _),
->>>>>>> cade5446
         // "async cancel token is sequenced on cancel" -> forAll(laws.asyncCancelTokenIsSequencedOnCancel _),
         "never is derived from async" -> laws.neverIsDerivedFromAsync[A],
         "executionContext commutativity" -> forAll(laws.executionContextCommutativity[A] _),
@@ -158,6 +102,7 @@
         "evalOn never identity" -> forAll(laws.evalOnNeverIdentity _)
       )
     }
+  }
 }
 
 object AsyncTests {
